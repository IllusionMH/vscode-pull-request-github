{
  "name": "vscode-pull-request-github",
  "displayName": "GitHub Pull Requests",
  "description": "Pull Request Provider for GitHub",
  "icon": "resources/icons/github_logo.png",
  "repository": {
    "type": "git",
    "url": "https://github.com/Microsoft/vscode-pull-request-github"
  },
  "enableProposedApi": true,
  "version": "0.0.6",
  "publisher": "Microsoft",
  "engines": {
    "vscode": "^1.25.0"
  },
  "categories": [
    "Other"
  ],
  "activationEvents": [
    "*"
  ],
  "extensionDependencies": [
    "vscode.git"
  ],
  "main": "./out/extension",
  "contributes": {
    "configuration": {
      "type": "object",
      "title": "GitHub configuration",
      "properties": {
        "github.hosts": {
          "type": "array",
          "default": [],
          "description": "Host tokens",
          "items": {
            "type": "object"
          }
        }
      }
    },
    "views": {
      "scm": [
        {
          "id": "pr",
          "name": "GitHub Pull Requests",
          "when": "config.git.enabled && github:hasGitHubRemotes && workspaceFolderCount != 0"
        },
        {
          "id": "prStatus",
          "name": "Changes In Pull Request",
          "when": "config.git.enabled && github:hasGitHubRemotes && github:inReviewMode"
        }
      ]
    },
    "commands": [
      {
        "command": "pr.pick",
        "title": "Checkout Pull Request",
        "category": "GitHub Pull Requests"
      },
      {
        "command": "pr.close",
        "title": "Close Pull Request",
        "category": "GitHub Pull Requests"
      },
      {
        "command": "pr.openPullRequestInGitHub",
        "title": "Open Pull Request in GitHub",
        "category": "GitHub Pull Requests"
      },
      {
        "command": "pr.openFileInGitHub",
        "title": "Open File in GitHub",
        "category": "GitHub Pull Requests"
      },
      {
        "command": "pr.openDescription",
        "title": "View Pull Request Description",
        "category": "GitHub Pull Requests",
        "when": "github:inReviewMode"
      },
      {
        "command": "review.openFile",
        "title": "Open File",
        "icon": {
          "light": "resources/icons/light/open-file.svg",
          "dark": "resources/icons/dark/open-file.svg"
        }
      },
      {
        "command": "pr.refreshList",
        "title": "Refresh",
        "icon": {
          "dark": "resources/icons/dark/refresh.svg",
          "light": "resources/icons/light/refresh.svg"
        },
        "category": "GitHub Pull Requests"
      },
      {
        "command": "pr.deleteLocalBranch",
        "title": "Delete Local Branch",
        "category": "GitHub Pull Requests"
      }
    ],
    "menus": {
      "commandPalette": [
        {
          "command": "pr.pick",
          "when": "false"
        },
        {
          "command": "review.openFile",
          "when": "false"
        },
        {
          "command": "pr.close",
          "when": "config.git.enabled && github:inReviewMode"
        },
        {
          "command": "pr.openPullRequestInGitHub",
          "when": "config.git.enabled && github:inReviewMode"
        },
        {
          "command": "pr.openFileInGitHub",
          "when": "false"
        },
        {
          "command": "pr.deleteLocalBranch",
          "when": "false"
        },
        {
          "command": "pr.openDescription",
          "when": "config.git.enabled && github:inReviewMode"
        },
        {
          "command": "pr.refreshList",
          "when": "config.git.enabled && github:hasGitHubRemotes"
        }
      ],
      "view/title": [
        {
          "command": "pr.refreshList",
          "when": "view == pr",
          "group": "navigation"
        }
      ],
      "view/item/context": [
        {
          "command": "pr.pick",
          "when": "view == pr && viewItem =~ /pullrequest(:local)?:nonactive/",
          "group": "pullrequest@1"
        },
        {
          "command": "pr.openPullRequestInGitHub",
          "when": "view == pr && viewItem =~ /pullrequest/",
          "group": "pullrequest@2"
        },
        {
          "command": "pr.close",
          "when": "view == pr && viewItem =~ /pullrequest/",
          "group": "pullrequest@3"
        },
        {
          "command": "pr.deleteLocalBranch",
          "when": "view == pr && viewItem =~ /pullrequest:local:nonactive/",
          "group": "pullrequest@4"
        },
        {
          "command": "pr.openFileInGitHub",
          "when": "view =~ /(pr|prStatus)/ && viewItem == filechange"
        }
      ],
      "editor/title": [
        {
          "command": "review.openFile",
          "group": "navigation",
          "when": "resourceScheme =~ /^review$/"
        }
      ]
    }
  },
  "scripts": {
    "vscode:prepublish": "tsc -p ./ && webpack --mode production",
    "postinstall": "node ./node_modules/vscode/bin/install",
    "compile": "tsc -watch -p ./",
    "build-preview": "webpack --watch --mode development",
    "test": "node ./node_modules/mocha/bin/_mocha --timeout 1000 --colors ./out/test/**/*.js"
  },
  "devDependencies": {
    "@types/chai": "^4.1.4",
    "@types/lodash": "^4.14.106",
    "@types/mocha": "^5.2.2",
    "@types/node": "*",
    "css-loader": "^0.28.11",
    "del": "^3.0.0",
    "gulp": "3.9.1",
    "gulp-mocha": "^6.0.0",
    "gulp-typescript": "^5.0.0-alpha.2",
    "gulp-util": "^3.0.8",
    "mocha": "^5.2.0",
    "style-loader": "^0.21.0",
    "ts-loader": "^4.0.1",
    "typescript": "^2.1.4",
    "webpack": "^4.1.0",
    "webpack-cli": "^2.0.10"
  },
  "dependencies": {
<<<<<<< HEAD
    "@octokit/rest": "^15.8.0",
    "@types/ws": "^5.1.2",
=======
    "iconv-lite": "0.4.23",
    "vscode": "^1.1.18",
    "@octokit/rest": "^15.9.5",
    "markdown-it": "^8.4.0",
>>>>>>> 89aea4f3
    "git-credential-node": "^1.1.0",
    "iconv-lite": "0.4.23",
    "markdown-it": "^8.4.0",
    "moment": "^2.22.1",
    "tmp": "^0.0.31",
    "vscode": "^1.1.18",
    "ws": "^6.0.0"
  }
}<|MERGE_RESOLUTION|>--- conflicted
+++ resolved
@@ -192,34 +192,27 @@
     "@types/mocha": "^5.2.2",
     "@types/node": "*",
     "css-loader": "^0.28.11",
-    "del": "^3.0.0",
-    "gulp": "3.9.1",
-    "gulp-mocha": "^6.0.0",
-    "gulp-typescript": "^5.0.0-alpha.2",
-    "gulp-util": "^3.0.8",
     "mocha": "^5.2.0",
     "style-loader": "^0.21.0",
     "ts-loader": "^4.0.1",
     "typescript": "^2.1.4",
     "webpack": "^4.1.0",
-    "webpack-cli": "^2.0.10"
+    "webpack-cli": "^2.0.10",
+    "gulp": "3.9.1",
+    "gulp-typescript": "^5.0.0-alpha.2",
+    "del": "^3.0.0",
+    "gulp-mocha": "^6.0.0",
+    "gulp-util": "^3.0.8"
   },
   "dependencies": {
-<<<<<<< HEAD
-    "@octokit/rest": "^15.8.0",
-    "@types/ws": "^5.1.2",
-=======
     "iconv-lite": "0.4.23",
     "vscode": "^1.1.18",
     "@octokit/rest": "^15.9.5",
+    "@types/ws": "^5.1.2",
     "markdown-it": "^8.4.0",
->>>>>>> 89aea4f3
     "git-credential-node": "^1.1.0",
-    "iconv-lite": "0.4.23",
-    "markdown-it": "^8.4.0",
+    "tmp": "^0.0.31",
     "moment": "^2.22.1",
-    "tmp": "^0.0.31",
-    "vscode": "^1.1.18",
     "ws": "^6.0.0"
   }
 }