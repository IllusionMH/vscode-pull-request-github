/*---------------------------------------------------------------------------------------------
 *  Copyright (c) Microsoft Corporation. All rights reserved.
 *  Licensed under the MIT License. See License.txt in the project root for license information.
 *--------------------------------------------------------------------------------------------*/

import * as vscode from 'vscode';
import * as Octokit from '@octokit/rest';
<<<<<<< HEAD
import Logger from "../common/logger";
import { Remote, parseRemote } from "../common/remote";
import { PRType, IGitHubRepository } from "./interface";
import { PullRequestModel } from "./pullRequestModel";
=======
import Logger from '../common/logger';
import { Remote } from '../common/remote';
import { PRType, IGitHubRepository } from './interface';
import { PullRequestModel } from './pullRequestModel';
>>>>>>> 33f11139
import { CredentialStore } from './credentials';
import { AuthenticationError } from '../common/authentication';

export const PULL_REQUEST_PAGE_SIZE = 20;

export interface PullRequestData {
	pullRequests: PullRequestModel[];
	hasMorePages: boolean;
}

export class GitHubRepository implements IGitHubRepository {
	private _octokit: Octokit;
	private _initialized: boolean;
	public get octokit(): Octokit {
		if (this._octokit === undefined) {
			if (!this._initialized) {
				throw new Error('Call ensure() before accessing this property.');
			} else {
				throw new AuthenticationError('Not authenticated.');
			}
		}
		return this._octokit;
	}

	constructor(public remote: Remote, private readonly _credentialStore: CredentialStore) {
	}

	async resolveRemote(): Promise<void> {
		try {
			const { octokit, remote } = await this.ensure();
			const { data } = await octokit.repos.get({
				owner: remote.owner,
				repo: remote.repositoryName
			});

			this.remote = parseRemote(remote.remoteName, data.clone_url);
		} catch (e) {
			Logger.appendLine(`Unable to resolve remote: ${e}`);
		}
	}

	async ensure(): Promise<GitHubRepository> {
		this._initialized = true;

		if (!await this._credentialStore.hasOctokit(this.remote)) {
			this._octokit = await this._credentialStore.loginWithConfirmation(this.remote);
		} else {
			this._octokit = await this._credentialStore.getOctokit(this.remote);
		}

		return this;
	}

	async authenticate(): Promise<boolean> {
		this._initialized = true;
		if (!await this._credentialStore.hasOctokit(this.remote)) {
			this._octokit = await this._credentialStore.login(this.remote);
		} else {
			this._octokit = this._credentialStore.getOctokit(this.remote);
		}
		return this.octokit !== undefined;
	}

	async getDefaultBranch(): Promise<string> {
		try {
			const { octokit, remote } = await this.ensure();
			const { data } = await octokit.repos.get({
				owner: remote.owner,
				repo: remote.repositoryName
			});

			return data.default_branch;
		} catch (e) {
			Logger.appendLine(`GitHubRepository> Fetching default branch failed: ${e}`);
		}

		return 'master';
	}

	async getPullRequests(prType: PRType, page?: number): Promise<PullRequestData> {
		return prType === PRType.All ? this.getAllPullRequests(page) : this.getPullRequestsForCategory(prType, page);
	}

	private async getAllPullRequests(page?: number): Promise<PullRequestData> {
		try {
			const { octokit, remote } = await this.ensure();
			const result = await octokit.pullRequests.getAll({
				owner: remote.owner,
				repo: remote.repositoryName,
				per_page: PULL_REQUEST_PAGE_SIZE,
				page: page || 1
			});

			const hasMorePages = !!result.headers.link && result.headers.link.indexOf('rel="next"') > -1;
			const pullRequests = result.data.map(item => {
				if (!item.head.repo) {
					Logger.appendLine('GitHubRepository> The remote branch for this PR was already deleted.');
					return null;
				}
				return new PullRequestModel(this, this.remote, item);
			}).filter(item => item !== null);

			return {
				pullRequests,
				hasMorePages
			};
		} catch (e) {
			Logger.appendLine(`GitHubRepository> Fetching all pull requests failed: ${e}`);
			if (e.code === 404) {
				// not found
				vscode.window.showWarningMessage(`Fetching pull requests for remote '${this.remote.remoteName}' failed, please check if the url ${this.remote.url} is valid.`);
			} else {
				throw e;
			}
		}

		return null;
	}

	private async getPullRequestsForCategory(prType: PRType, page: number): Promise<PullRequestData> {
		try {
			const { octokit, remote } = await this.ensure();
			const user = await octokit.users.get({});
			// Search api will not try to resolve repo that redirects, so get full name first
			const repo = await octokit.repos.get({ owner: this.remote.owner, repo: this.remote.repositoryName });
			const { data, headers } = await octokit.search.issues({
				q: this.getPRFetchQuery(repo.data.full_name, user.data.login, prType),
				per_page: PULL_REQUEST_PAGE_SIZE,
				page: page || 1
			});
			let promises = [];
			data.items.forEach(item => {
				promises.push(new Promise(async (resolve, reject) => {
					let prData = await octokit.pullRequests.get({
						owner: remote.owner,
						repo: remote.repositoryName,
						number: item.number
					});
					resolve(prData);
				}));
			});

			const hasMorePages = !!headers.link && headers.link.indexOf('rel="next"') > -1;
			const pullRequests = await Promise.all(promises).then(values => {
				return values.map(item => {
					if (!item.data.head.repo) {
						Logger.appendLine('GitHubRepository> The remote branch for this PR was already deleted.');
						return null;
					}
					return new PullRequestModel(this, this.remote, item.data);
				}).filter(item => item !== null);
			});

			return {
				pullRequests,
				hasMorePages
			};
		} catch (e) {
			Logger.appendLine(`GitHubRepository> Fetching all pull requests failed: ${e}`);
			if (e.code === 404) {
				// not found
				vscode.window.showWarningMessage(`Fetching pull requests for remote ${this.remote.remoteName}, please check if the url ${this.remote.url} is valid.`);
			} else {
				throw e;
			}
		}
	}

	async getPullRequest(id: number): Promise<PullRequestModel> {
		try {
			const { octokit, remote } = await this.ensure();
			let { data } = await octokit.pullRequests.get({
				owner: remote.owner,
				repo: remote.repositoryName,
				number: id
			});

			if (!data.head.repo) {
				Logger.appendLine('GitHubRepository> The remote branch for this PR was already deleted.');
				return null;
			}

			return new PullRequestModel(this, remote, data);
		} catch (e) {
			Logger.appendLine(`GithubRepository> Unable to fetch PR: ${e}`);
			return null;
		}
	}

	private getPRFetchQuery(repo: string, user: string, type: PRType) {
		let filter = '';
		switch (type) {
			case PRType.RequestReview:
				filter = `review-requested:${user}`;
				break;
			case PRType.AssignedToMe:
				filter = `assignee:${user}`;
				break;
			case PRType.Mine:
				filter = `author:${user}`;
				break;
			default:
				break;
		}

		return `is:open ${filter} type:pr repo:${repo}`;
	}
}<|MERGE_RESOLUTION|>--- conflicted
+++ resolved
@@ -1,226 +1,219 @@
-/*---------------------------------------------------------------------------------------------
- *  Copyright (c) Microsoft Corporation. All rights reserved.
- *  Licensed under the MIT License. See License.txt in the project root for license information.
- *--------------------------------------------------------------------------------------------*/
-
-import * as vscode from 'vscode';
-import * as Octokit from '@octokit/rest';
-<<<<<<< HEAD
-import Logger from "../common/logger";
-import { Remote, parseRemote } from "../common/remote";
-import { PRType, IGitHubRepository } from "./interface";
-import { PullRequestModel } from "./pullRequestModel";
-=======
-import Logger from '../common/logger';
-import { Remote } from '../common/remote';
-import { PRType, IGitHubRepository } from './interface';
-import { PullRequestModel } from './pullRequestModel';
->>>>>>> 33f11139
-import { CredentialStore } from './credentials';
-import { AuthenticationError } from '../common/authentication';
-
-export const PULL_REQUEST_PAGE_SIZE = 20;
-
-export interface PullRequestData {
-	pullRequests: PullRequestModel[];
-	hasMorePages: boolean;
-}
-
-export class GitHubRepository implements IGitHubRepository {
-	private _octokit: Octokit;
-	private _initialized: boolean;
-	public get octokit(): Octokit {
-		if (this._octokit === undefined) {
-			if (!this._initialized) {
-				throw new Error('Call ensure() before accessing this property.');
-			} else {
-				throw new AuthenticationError('Not authenticated.');
-			}
-		}
-		return this._octokit;
-	}
-
-	constructor(public remote: Remote, private readonly _credentialStore: CredentialStore) {
-	}
-
-	async resolveRemote(): Promise<void> {
-		try {
-			const { octokit, remote } = await this.ensure();
-			const { data } = await octokit.repos.get({
-				owner: remote.owner,
-				repo: remote.repositoryName
-			});
-
-			this.remote = parseRemote(remote.remoteName, data.clone_url);
-		} catch (e) {
-			Logger.appendLine(`Unable to resolve remote: ${e}`);
-		}
-	}
-
-	async ensure(): Promise<GitHubRepository> {
-		this._initialized = true;
-
-		if (!await this._credentialStore.hasOctokit(this.remote)) {
-			this._octokit = await this._credentialStore.loginWithConfirmation(this.remote);
-		} else {
-			this._octokit = await this._credentialStore.getOctokit(this.remote);
-		}
-
-		return this;
-	}
-
-	async authenticate(): Promise<boolean> {
-		this._initialized = true;
-		if (!await this._credentialStore.hasOctokit(this.remote)) {
-			this._octokit = await this._credentialStore.login(this.remote);
-		} else {
-			this._octokit = this._credentialStore.getOctokit(this.remote);
-		}
-		return this.octokit !== undefined;
-	}
-
-	async getDefaultBranch(): Promise<string> {
-		try {
-			const { octokit, remote } = await this.ensure();
-			const { data } = await octokit.repos.get({
-				owner: remote.owner,
-				repo: remote.repositoryName
-			});
-
-			return data.default_branch;
-		} catch (e) {
-			Logger.appendLine(`GitHubRepository> Fetching default branch failed: ${e}`);
-		}
-
-		return 'master';
-	}
-
-	async getPullRequests(prType: PRType, page?: number): Promise<PullRequestData> {
-		return prType === PRType.All ? this.getAllPullRequests(page) : this.getPullRequestsForCategory(prType, page);
-	}
-
-	private async getAllPullRequests(page?: number): Promise<PullRequestData> {
-		try {
-			const { octokit, remote } = await this.ensure();
-			const result = await octokit.pullRequests.getAll({
-				owner: remote.owner,
-				repo: remote.repositoryName,
-				per_page: PULL_REQUEST_PAGE_SIZE,
-				page: page || 1
-			});
-
-			const hasMorePages = !!result.headers.link && result.headers.link.indexOf('rel="next"') > -1;
-			const pullRequests = result.data.map(item => {
-				if (!item.head.repo) {
-					Logger.appendLine('GitHubRepository> The remote branch for this PR was already deleted.');
-					return null;
-				}
-				return new PullRequestModel(this, this.remote, item);
-			}).filter(item => item !== null);
-
-			return {
-				pullRequests,
-				hasMorePages
-			};
-		} catch (e) {
-			Logger.appendLine(`GitHubRepository> Fetching all pull requests failed: ${e}`);
-			if (e.code === 404) {
-				// not found
-				vscode.window.showWarningMessage(`Fetching pull requests for remote '${this.remote.remoteName}' failed, please check if the url ${this.remote.url} is valid.`);
-			} else {
-				throw e;
-			}
-		}
-
-		return null;
-	}
-
-	private async getPullRequestsForCategory(prType: PRType, page: number): Promise<PullRequestData> {
-		try {
-			const { octokit, remote } = await this.ensure();
-			const user = await octokit.users.get({});
-			// Search api will not try to resolve repo that redirects, so get full name first
-			const repo = await octokit.repos.get({ owner: this.remote.owner, repo: this.remote.repositoryName });
-			const { data, headers } = await octokit.search.issues({
-				q: this.getPRFetchQuery(repo.data.full_name, user.data.login, prType),
-				per_page: PULL_REQUEST_PAGE_SIZE,
-				page: page || 1
-			});
-			let promises = [];
-			data.items.forEach(item => {
-				promises.push(new Promise(async (resolve, reject) => {
-					let prData = await octokit.pullRequests.get({
-						owner: remote.owner,
-						repo: remote.repositoryName,
-						number: item.number
-					});
-					resolve(prData);
-				}));
-			});
-
-			const hasMorePages = !!headers.link && headers.link.indexOf('rel="next"') > -1;
-			const pullRequests = await Promise.all(promises).then(values => {
-				return values.map(item => {
-					if (!item.data.head.repo) {
-						Logger.appendLine('GitHubRepository> The remote branch for this PR was already deleted.');
-						return null;
-					}
-					return new PullRequestModel(this, this.remote, item.data);
-				}).filter(item => item !== null);
-			});
-
-			return {
-				pullRequests,
-				hasMorePages
-			};
-		} catch (e) {
-			Logger.appendLine(`GitHubRepository> Fetching all pull requests failed: ${e}`);
-			if (e.code === 404) {
-				// not found
-				vscode.window.showWarningMessage(`Fetching pull requests for remote ${this.remote.remoteName}, please check if the url ${this.remote.url} is valid.`);
-			} else {
-				throw e;
-			}
-		}
-	}
-
-	async getPullRequest(id: number): Promise<PullRequestModel> {
-		try {
-			const { octokit, remote } = await this.ensure();
-			let { data } = await octokit.pullRequests.get({
-				owner: remote.owner,
-				repo: remote.repositoryName,
-				number: id
-			});
-
-			if (!data.head.repo) {
-				Logger.appendLine('GitHubRepository> The remote branch for this PR was already deleted.');
-				return null;
-			}
-
-			return new PullRequestModel(this, remote, data);
-		} catch (e) {
-			Logger.appendLine(`GithubRepository> Unable to fetch PR: ${e}`);
-			return null;
-		}
-	}
-
-	private getPRFetchQuery(repo: string, user: string, type: PRType) {
-		let filter = '';
-		switch (type) {
-			case PRType.RequestReview:
-				filter = `review-requested:${user}`;
-				break;
-			case PRType.AssignedToMe:
-				filter = `assignee:${user}`;
-				break;
-			case PRType.Mine:
-				filter = `author:${user}`;
-				break;
-			default:
-				break;
-		}
-
-		return `is:open ${filter} type:pr repo:${repo}`;
-	}
+/*---------------------------------------------------------------------------------------------
+ *  Copyright (c) Microsoft Corporation. All rights reserved.
+ *  Licensed under the MIT License. See License.txt in the project root for license information.
+ *--------------------------------------------------------------------------------------------*/
+
+import * as vscode from 'vscode';
+import * as Octokit from '@octokit/rest';
+import Logger from '../common/logger';
+import { Remote, parseRemote } from '../common/remote';
+import { PRType, IGitHubRepository } from './interface';
+import { PullRequestModel } from './pullRequestModel';
+import { CredentialStore } from './credentials';
+import { AuthenticationError } from '../common/authentication';
+
+export const PULL_REQUEST_PAGE_SIZE = 20;
+
+export interface PullRequestData {
+	pullRequests: PullRequestModel[];
+	hasMorePages: boolean;
+}
+
+export class GitHubRepository implements IGitHubRepository {
+	private _octokit: Octokit;
+	private _initialized: boolean;
+	public get octokit(): Octokit {
+		if (this._octokit === undefined) {
+			if (!this._initialized) {
+				throw new Error('Call ensure() before accessing this property.');
+			} else {
+				throw new AuthenticationError('Not authenticated.');
+			}
+		}
+		return this._octokit;
+	}
+
+	constructor(public remote: Remote, private readonly _credentialStore: CredentialStore) {
+	}
+
+	async resolveRemote(): Promise<void> {
+		try {
+			const { octokit, remote } = await this.ensure();
+			const { data } = await octokit.repos.get({
+				owner: remote.owner,
+				repo: remote.repositoryName
+			});
+
+			this.remote = parseRemote(remote.remoteName, data.clone_url);
+		} catch (e) {
+			Logger.appendLine(`Unable to resolve remote: ${e}`);
+		}
+	}
+
+	async ensure(): Promise<GitHubRepository> {
+		this._initialized = true;
+
+		if (!await this._credentialStore.hasOctokit(this.remote)) {
+			this._octokit = await this._credentialStore.loginWithConfirmation(this.remote);
+		} else {
+			this._octokit = await this._credentialStore.getOctokit(this.remote);
+		}
+
+		return this;
+	}
+
+	async authenticate(): Promise<boolean> {
+		this._initialized = true;
+		if (!await this._credentialStore.hasOctokit(this.remote)) {
+			this._octokit = await this._credentialStore.login(this.remote);
+		} else {
+			this._octokit = this._credentialStore.getOctokit(this.remote);
+		}
+		return this.octokit !== undefined;
+	}
+
+	async getDefaultBranch(): Promise<string> {
+		try {
+			const { octokit, remote } = await this.ensure();
+			const { data } = await octokit.repos.get({
+				owner: remote.owner,
+				repo: remote.repositoryName
+			});
+
+			return data.default_branch;
+		} catch (e) {
+			Logger.appendLine(`GitHubRepository> Fetching default branch failed: ${e}`);
+		}
+
+		return 'master';
+	}
+
+	async getPullRequests(prType: PRType, page?: number): Promise<PullRequestData> {
+		return prType === PRType.All ? this.getAllPullRequests(page) : this.getPullRequestsForCategory(prType, page);
+	}
+
+	private async getAllPullRequests(page?: number): Promise<PullRequestData> {
+		try {
+			const { octokit, remote } = await this.ensure();
+			const result = await octokit.pullRequests.getAll({
+				owner: remote.owner,
+				repo: remote.repositoryName,
+				per_page: PULL_REQUEST_PAGE_SIZE,
+				page: page || 1
+			});
+
+			const hasMorePages = !!result.headers.link && result.headers.link.indexOf('rel="next"') > -1;
+			const pullRequests = result.data.map(item => {
+				if (!item.head.repo) {
+					Logger.appendLine('GitHubRepository> The remote branch for this PR was already deleted.');
+					return null;
+				}
+				return new PullRequestModel(this, this.remote, item);
+			}).filter(item => item !== null);
+
+			return {
+				pullRequests,
+				hasMorePages
+			};
+		} catch (e) {
+			Logger.appendLine(`GitHubRepository> Fetching all pull requests failed: ${e}`);
+			if (e.code === 404) {
+				// not found
+				vscode.window.showWarningMessage(`Fetching pull requests for remote '${this.remote.remoteName}' failed, please check if the url ${this.remote.url} is valid.`);
+			} else {
+				throw e;
+			}
+		}
+
+		return null;
+	}
+
+	private async getPullRequestsForCategory(prType: PRType, page: number): Promise<PullRequestData> {
+		try {
+			const { octokit, remote } = await this.ensure();
+			const user = await octokit.users.get({});
+			// Search api will not try to resolve repo that redirects, so get full name first
+			const repo = await octokit.repos.get({ owner: this.remote.owner, repo: this.remote.repositoryName });
+			const { data, headers } = await octokit.search.issues({
+				q: this.getPRFetchQuery(repo.data.full_name, user.data.login, prType),
+				per_page: PULL_REQUEST_PAGE_SIZE,
+				page: page || 1
+			});
+			let promises = [];
+			data.items.forEach(item => {
+				promises.push(new Promise(async (resolve, reject) => {
+					let prData = await octokit.pullRequests.get({
+						owner: remote.owner,
+						repo: remote.repositoryName,
+						number: item.number
+					});
+					resolve(prData);
+				}));
+			});
+
+			const hasMorePages = !!headers.link && headers.link.indexOf('rel="next"') > -1;
+			const pullRequests = await Promise.all(promises).then(values => {
+				return values.map(item => {
+					if (!item.data.head.repo) {
+						Logger.appendLine('GitHubRepository> The remote branch for this PR was already deleted.');
+						return null;
+					}
+					return new PullRequestModel(this, this.remote, item.data);
+				}).filter(item => item !== null);
+			});
+
+			return {
+				pullRequests,
+				hasMorePages
+			};
+		} catch (e) {
+			Logger.appendLine(`GitHubRepository> Fetching all pull requests failed: ${e}`);
+			if (e.code === 404) {
+				// not found
+				vscode.window.showWarningMessage(`Fetching pull requests for remote ${this.remote.remoteName}, please check if the url ${this.remote.url} is valid.`);
+			} else {
+				throw e;
+			}
+		}
+	}
+
+	async getPullRequest(id: number): Promise<PullRequestModel> {
+		try {
+			const { octokit, remote } = await this.ensure();
+			let { data } = await octokit.pullRequests.get({
+				owner: remote.owner,
+				repo: remote.repositoryName,
+				number: id
+			});
+
+			if (!data.head.repo) {
+				Logger.appendLine('GitHubRepository> The remote branch for this PR was already deleted.');
+				return null;
+			}
+
+			return new PullRequestModel(this, remote, data);
+		} catch (e) {
+			Logger.appendLine(`GithubRepository> Unable to fetch PR: ${e}`);
+			return null;
+		}
+	}
+
+	private getPRFetchQuery(repo: string, user: string, type: PRType) {
+		let filter = '';
+		switch (type) {
+			case PRType.RequestReview:
+				filter = `review-requested:${user}`;
+				break;
+			case PRType.AssignedToMe:
+				filter = `assignee:${user}`;
+				break;
+			case PRType.Mine:
+				filter = `author:${user}`;
+				break;
+			default:
+				break;
+		}
+
+		return `is:open ${filter} type:pr repo:${repo}`;
+	}
 }