--- conflicted
+++ resolved
@@ -72,11 +72,7 @@
 				opts.selection = activeTextEditor.selection;
 			}
 
-<<<<<<< HEAD
-			vscode.commands.executeCommand('vscode.open', vscode.Uri.file(path.resolve(this._repository.rootUri.fsPath, params.path)), opts);
-=======
-			vscode.commands.executeCommand('vscode.open', vscode.Uri.file(nodePath.resolve(this._repository.path, params.path)), opts);
->>>>>>> 33f11139
+			vscode.commands.executeCommand('vscode.open', vscode.Uri.file(nodePath.resolve(this._repository.rootUri.fsPath, params.path)), opts);
 		}));
 		this._disposables.push(_repository.state.onDidChange(e => {
 			// todo, validate state only when state changes.
@@ -231,11 +227,7 @@
 			if (uri.scheme === 'review' || uri.scheme === 'pr') {
 				return fileChange.fileName === fileName;
 			} else {
-<<<<<<< HEAD
-				let absoluteFilePath = vscode.Uri.file(path.resolve(this._repository.rootUri.fsPath, fileChange.fileName));
-=======
-				let absoluteFilePath = vscode.Uri.file(nodePath.resolve(this._repository.path, fileChange.fileName));
->>>>>>> 33f11139
+				let absoluteFilePath = vscode.Uri.file(nodePath.resolve(this._repository.rootUri.fsPath, fileChange.fileName));
 				let targetFilePath = vscode.Uri.file(fileName);
 				return absoluteFilePath.fsPath === targetFilePath.fsPath;
 			}
@@ -304,11 +296,7 @@
 
 			let commentThread: vscode.CommentThread = {
 				threadId: comment.commentId,
-<<<<<<< HEAD
-				resource: vscode.Uri.file(path.resolve(this._repository.rootUri.fsPath, rawComment.path)),
-=======
-				resource: vscode.Uri.file(nodePath.resolve(this._repository.path, rawComment.path)),
->>>>>>> 33f11139
+				resource: vscode.Uri.file(nodePath.resolve(this._repository.rootUri.fsPath, rawComment.path)),
 				range: range,
 				comments: [comment]
 			};
@@ -590,13 +578,8 @@
 			const range = new vscode.Range(pos, pos);
 
 			ret.push({
-<<<<<<< HEAD
-				threadId: comment.id,
-				resource: vscode.Uri.file(path.resolve(this._repository.rootUri.fsPath, comment.path)),
-=======
 				threadId: firstComment.id,
-				resource: vscode.Uri.file(nodePath.resolve(this._repository.path, firstComment.path)),
->>>>>>> 33f11139
+				resource: vscode.Uri.file(nodePath.resolve(this._repository.rootUri.fsPath, firstComment.path)),
 				range,
 				comments: comments.map(comment => {
 					return {
@@ -640,11 +623,7 @@
 	onDidChangeDecorations: vscode.Event<vscode.Uri | vscode.Uri[]> = this._onDidChangeDecorations.event;
 	provideDecoration(uri: vscode.Uri, token: vscode.CancellationToken): vscode.ProviderResult<vscode.DecorationData> {
 		let fileName = uri.path;
-<<<<<<< HEAD
-		let matchingComments = this._comments.filter(comment => path.resolve(this._repository.rootUri.fsPath, comment.path) === fileName && comment.position !== null);
-=======
-		let matchingComments = this._comments.filter(comment => nodePath.resolve(this._repository.path, comment.path) === fileName && comment.position !== null);
->>>>>>> 33f11139
+		let matchingComments = this._comments.filter(comment => nodePath.resolve(this._repository.rootUri.fsPath, comment.path) === fileName && comment.position !== null);
 		if (matchingComments && matchingComments.length) {
 			return {
 				bubble: false,
@@ -667,11 +646,7 @@
 					// local file, we only provide active comments
 					// TODO. for comments in deleted ranges, they should show on top of the first line.
 					const fileName = document.uri.fsPath;
-<<<<<<< HEAD
-					const matchedFiles = gitFileChangeNodeFilter(this._localFileChanges).filter(fileChange => path.resolve(this._repository.rootUri.fsPath, fileChange.fileName) === fileName);
-=======
-					const matchedFiles = gitFileChangeNodeFilter(this._localFileChanges).filter(fileChange => nodePath.resolve(this._repository.path, fileChange.fileName) === fileName);
->>>>>>> 33f11139
+					const matchedFiles = gitFileChangeNodeFilter(this._localFileChanges).filter(fileChange => nodePath.resolve(this._repository.rootUri.fsPath, fileChange.fileName) === fileName);
 					let matchedFile: GitFileChangeNode;
 					if (matchedFiles && matchedFiles.length) {
 						matchedFile = matchedFiles[0];
@@ -690,11 +665,7 @@
 							contentDiff = await this._repository.diffWith(this._lastCommitSha, matchedFile.fileName);
 						}
 
-<<<<<<< HEAD
-						matchingComments = this._comments.filter(comment => path.resolve(this._repository.rootUri.fsPath, comment.path) === fileName);
-=======
-						matchingComments = this._comments.filter(comment => nodePath.resolve(this._repository.path, comment.path) === fileName);
->>>>>>> 33f11139
+						matchingComments = this._comments.filter(comment => nodePath.resolve(this._repository.rootUri.fsPath, comment.path) === fileName);
 						matchingComments = mapCommentsToHead(matchedFile.diffHunks, contentDiff, matchingComments);
 
 						let diffHunks = matchedFile.diffHunks;
@@ -793,13 +764,8 @@
 						const range = new vscode.Range(new vscode.Position(lineNumber, 0), new vscode.Position(lineNumber, 0));
 
 						ret.push({
-<<<<<<< HEAD
-							threadId: comment.id,
-							resource: vscode.Uri.file(path.resolve(this._repository.rootUri.fsPath, comment.path)),
-=======
 							threadId: firstComment.id,
-							resource: vscode.Uri.file(nodePath.resolve(this._repository.path, firstComment.path)),
->>>>>>> 33f11139
+							resource: vscode.Uri.file(nodePath.resolve(this._repository.rootUri.fsPath, firstComment.path)),
 							range,
 							comments: commentGroup.map(comment => {
 								return {
